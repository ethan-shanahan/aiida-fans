# Read the Docs configuration file for Sphinx projects
# See https://docs.readthedocs.io/en/stable/config-file/v2.html for details

# Required
version: 2

# Set the OS, Python version and other tools you might need
build:
  os: ubuntu-24.04
  tools:
    python: "3.12"
<<<<<<< HEAD
  commands:
    - asdf plugin add pixi
    - asdf install pixi latest
    - asdf global pixi latest
    - pixi install -e docs
    - pixi run build-docs
    - mkdir --parents $READTHEDOCS_OUTPUT/
    - cp --recursive docs/build/** $READTHEDOCS_OUTPUT/
=======
  jobs:
    install:
      - pixi install -e docs
>>>>>>> d2c4afc5

# Build documentation in the "docs/" directory with Sphinx
sphinx:
  configuration: docs/source/conf.py

# Optional but recommended, declare the Python requirements required
# to build your documentation
# See https://docs.readthedocs.io/en/stable/guides/reproducible-builds.html
# python:
#   install:
#     - method: pip
#       path: .
#       extra_requirements:
#         - docs<|MERGE_RESOLUTION|>--- conflicted
+++ resolved
@@ -9,7 +9,6 @@
   os: ubuntu-24.04
   tools:
     python: "3.12"
-<<<<<<< HEAD
   commands:
     - asdf plugin add pixi
     - asdf install pixi latest
@@ -18,11 +17,6 @@
     - pixi run build-docs
     - mkdir --parents $READTHEDOCS_OUTPUT/
     - cp --recursive docs/build/** $READTHEDOCS_OUTPUT/
-=======
-  jobs:
-    install:
-      - pixi install -e docs
->>>>>>> d2c4afc5
 
 # Build documentation in the "docs/" directory with Sphinx
 sphinx:
@@ -36,4 +30,10 @@
 #     - method: pip
 #       path: .
 #       extra_requirements:
+#         - docs
+# python:
+#   install:
+#     - method: pip
+#       path: .
+#       extra_requirements:
 #         - docs